<<<<<<< HEAD
/*
 * Copyright 2006-2008 the original author or authors.
 *
 * Licensed under the Apache License, Version 2.0 (the "License");
 * you may not use this file except in compliance with the License.
 * You may obtain a copy of the License at
 *
 *      http://www.apache.org/licenses/LICENSE-2.0
 *
 * Unless required by applicable law or agreed to in writing, software
 * distributed under the License is distributed on an "AS IS" BASIS,
 * WITHOUT WARRANTIES OR CONDITIONS OF ANY KIND, either express or implied.
 * See the License for the specific language governing permissions and
 * limitations under the License.
 */

package org.springframework.batch.core.repository.dao;

import java.sql.ResultSet;
import java.sql.SQLException;
import java.sql.PreparedStatement;
import java.sql.Types;
import java.util.Map.Entry;
import java.util.HashMap;
import java.util.Map;
import java.util.List;

import org.springframework.batch.core.JobExecution;
import org.springframework.batch.core.StepExecution;
import org.springframework.batch.item.ExecutionContext;
import org.springframework.jdbc.core.simple.ParameterizedRowMapper;
import org.springframework.jdbc.core.PreparedStatementSetter;
import org.springframework.jdbc.support.lob.DefaultLobHandler;
import org.springframework.jdbc.support.lob.LobHandler;
import org.springframework.util.Assert;

/**
 * JDBC DAO for {@link ExecutionContext}.
 * 
 * Stores execution context data related to both Step and Job using
 * discriminator column to distinguish between the two.
 * 
 * @author Lucas Ward
 * @author Robert Kasanicky
 * @author Thomas Risberg
 */
public class JdbcExecutionContextDao extends AbstractJdbcBatchMetadataDao implements ExecutionContextDao {

	private static final String COUNT_JOB_EXECUTION_CONTEXT = "SELECT COUNT(*) FROM %PREFIX%JOB_EXECUTION_CONTEXT "
			+ "WHERE JOB_EXECUTION_ID = ?";

	private static final String FIND_JOB_EXECUTION_CONTEXT = "SELECT SHORT_CONTEXT, SERIALIZED_CONTEXT " +
			"FROM %PREFIX%JOB_EXECUTION_CONTEXT WHERE JOB_EXECUTION_ID = ?";

	private static final String INSERT_JOB_EXECUTION_CONTEXT = "INSERT INTO %PREFIX%JOB_EXECUTION_CONTEXT " +
			"(JOB_EXECUTION_ID, SHORT_CONTEXT, SERIALIZED_CONTEXT) " +
			"VALUES(?, ?, ?)";

	private static final String UPDATE_JOB_EXECUTION_CONTEXT = "UPDATE %PREFIX%JOB_EXECUTION_CONTEXT " +
			"SET SHORT_CONTEXT = ?, SERIALIZED_CONTEXT = ? " +
			"WHERE JOB_EXECUTION_ID = ?";

	private static final String COUNT_STEP_EXECUTION_CONTEXT = "SELECT COUNT(*) FROM %PREFIX%STEP_EXECUTION_CONTEXT "
			+ "WHERE STEP_EXECUTION_ID = ?";

	private static final String FIND_STEP_EXECUTION_CONTEXT = "SELECT SHORT_CONTEXT, SERIALIZED_CONTEXT " +
			"FROM %PREFIX%STEP_EXECUTION_CONTEXT WHERE STEP_EXECUTION_ID = ?";


	private static final String INSERT_STEP_EXECUTION_CONTEXT = "INSERT INTO %PREFIX%STEP_EXECUTION_CONTEXT " +
			"(STEP_EXECUTION_ID, SHORT_CONTEXT, SERIALIZED_CONTEXT) " +
			"VALUES(?, ?, ?)";

	private static final String UPDATE_STEP_EXECUTION_CONTEXT = "UPDATE %PREFIX%STEP_EXECUTION_CONTEXT " +
			"SET SHORT_CONTEXT = ?, SERIALIZED_CONTEXT = ? " +
			"WHERE STEP_EXECUTION_ID = ?";

	private static final int MAX_VARCHAR_LENGTH = 2500;

	private LobHandler lobHandler = new DefaultLobHandler();

	private ExecutionContextStringSerializer serializer;

	/**
	 * @param jobExecution
	 * @return execution context associated with the given jobExecution.
	 */
	public ExecutionContext getExecutionContext(JobExecution jobExecution) {
		Long executionId = jobExecution.getId();
		Assert.notNull(executionId, "ExecutionId must not be null.");

		List<ExecutionContext> results = getJdbcTemplate().query(getQuery(FIND_JOB_EXECUTION_CONTEXT),
				new ExecutionContextRowMapper(),
				executionId);
		if (results.size() > 0) {
			return results.get(0);
		}
		else {
			return new ExecutionContext();
		}
	}

	/**
	 * @param stepExecution
	 * @return execution context associated with the given stepExecution.
	 */
	public ExecutionContext getExecutionContext(StepExecution stepExecution) {
		Long executionId = stepExecution.getId();
		Assert.notNull(executionId, "ExecutionId must not be null.");

		List<ExecutionContext> results = getJdbcTemplate().query(getQuery(FIND_STEP_EXECUTION_CONTEXT),
				new ExecutionContextRowMapper(),
				executionId);
		if (results.size() > 0) {
			return results.get(0);
		}
		else {
			return new ExecutionContext();
		}
	}

	/**
	 * Persist or update the execution context associated with the given
	 * jobExecution
	 * @param jobExecution
	 */
	public void persistExecutionContext(final JobExecution jobExecution) {
		Long executionId = jobExecution.getId();
		ExecutionContext executionContext = jobExecution.getExecutionContext();
		Assert.notNull(executionId, "ExecutionId must not be null.");
		Assert.notNull(executionContext, "The ExecutionContext must not be null.");

		String serializedContext = serializeContext(executionContext);

		persistSerializedContext(executionId, serializedContext, true);
	}

	/**
	 * Persist or update the execution context associated with the given
	 * stepExecution
	 * @param stepExecution
	 */
	public void persistExecutionContext(final StepExecution stepExecution) {

		Long executionId = stepExecution.getId();
		ExecutionContext executionContext = stepExecution.getExecutionContext();
		Assert.notNull(executionId, "ExecutionId must not be null.");
		Assert.notNull(executionContext, "The ExecutionContext must not be null.");

		String serializedContext = serializeContext(executionContext);

		persistSerializedContext(executionId, serializedContext, false);
	}

	public void setLobHandler(LobHandler lobHandler) {
		this.lobHandler = lobHandler;
	}

	@Override
	public void afterPropertiesSet() throws Exception {
		super.afterPropertiesSet();
		serializer = new XStreamExecutionContextStringSerializer();
		((XStreamExecutionContextStringSerializer)serializer).afterPropertiesSet();
	}

	private void persistSerializedContext(final Long executionId, String serializedContext, boolean isJobExecutionContext) {
		String countSql = isJobExecutionContext ? COUNT_JOB_EXECUTION_CONTEXT : COUNT_STEP_EXECUTION_CONTEXT;
		String updateSql = isJobExecutionContext ? UPDATE_JOB_EXECUTION_CONTEXT : UPDATE_STEP_EXECUTION_CONTEXT;
		String insertSql = isJobExecutionContext ? INSERT_JOB_EXECUTION_CONTEXT : INSERT_STEP_EXECUTION_CONTEXT;

		int count = getJdbcTemplate().queryForInt(getQuery(countSql), executionId);

		final String shortContext;
		final String longContext;
		if (serializedContext.length() > MAX_VARCHAR_LENGTH) {
			shortContext = serializedContext.substring(0, MAX_VARCHAR_LENGTH - 4) + " ...";
			longContext = serializedContext;
		}
		else {
			shortContext = serializedContext;
			longContext = null;
		}


		if (count > 0) {
			getJdbcTemplate().getJdbcOperations().update(getQuery(updateSql),
					new PreparedStatementSetter() {
						public void setValues(PreparedStatement ps) throws SQLException {
							ps.setString(1, shortContext);
							if (longContext != null) {
								lobHandler.getLobCreator().setClobAsString(ps, 2, longContext);
							}
							else {
								ps.setNull(2, Types.CLOB);
							}
							ps.setLong(3, executionId);
						}
					});
		}
		else {
			getJdbcTemplate().getJdbcOperations().update(getQuery(insertSql),
					new PreparedStatementSetter() {
						public void setValues(PreparedStatement ps) throws SQLException {
							ps.setLong(1, executionId);
							ps.setString(2, shortContext);
							if (longContext != null) {
								lobHandler.getLobCreator().setClobAsString(ps, 3, longContext);
							}
							else {
								ps.setNull(3, Types.CLOB);
							}
						}
					});
		}
	}

	private String serializeContext(ExecutionContext ctx) {
		Map<String, Object> m = new HashMap<String, Object>();
		for (Entry<String, Object> me : ctx.entrySet()) {
			m.put(me.getKey(), me.getValue());
		}
		return serializer.serialize(m);
	}

	private class ExecutionContextRowMapper implements ParameterizedRowMapper<ExecutionContext> {
		public ExecutionContext mapRow(ResultSet rs, int i) throws SQLException {
			ExecutionContext executionContext = new ExecutionContext();
			String serializedContext = rs.getString("SERIALIZED_CONTEXT");
			if (serializedContext == null) {
				serializedContext = rs.getString("SHORT_CONTEXT");
			}
			Map<String, Object> map = serializer.deserialize(serializedContext);
			for (Map.Entry<String, Object> entry : map.entrySet()) {
				executionContext.put(entry.getKey(), entry.getValue());
			}
			return executionContext;
		}
	}
}
=======
package org.springframework.batch.core.repository.dao;

import java.io.ByteArrayInputStream;
import java.io.Serializable;
import java.sql.PreparedStatement;
import java.sql.ResultSet;
import java.sql.SQLException;
import java.util.Iterator;
import java.util.Map.Entry;

import org.apache.commons.lang.SerializationUtils;
import org.springframework.batch.core.JobExecution;
import org.springframework.batch.core.StepExecution;
import org.springframework.batch.core.UnexpectedJobExecutionException;
import org.springframework.batch.item.ExecutionContext;
import org.springframework.dao.DataAccessException;
import org.springframework.jdbc.core.PreparedStatementCallback;
import org.springframework.jdbc.core.RowCallbackHandler;
import org.springframework.jdbc.core.support.AbstractLobCreatingPreparedStatementCallback;
import org.springframework.jdbc.support.lob.DefaultLobHandler;
import org.springframework.jdbc.support.lob.LobCreator;
import org.springframework.jdbc.support.lob.LobHandler;
import org.springframework.util.Assert;

/**
 * JDBC DAO for {@link ExecutionContext}.
 * 
 * Stores execution context data related to both Step and Job using
 * discriminator column to distinguish between the two.
 * 
 * @author Lucas Ward
 * @author Robert Kasanicky
 */
class JdbcExecutionContextDao extends AbstractJdbcBatchMetadataDao {

	private static final String STEP_DISCRIMINATOR = "S";

	private static final String JOB_DISCRIMINATOR = "J";

	private static final String FIND_EXECUTION_CONTEXT = "SELECT TYPE_CD, KEY_NAME, STRING_VAL, DOUBLE_VAL, LONG_VAL, OBJECT_VAL "
			+ "from %PREFIX%EXECUTION_CONTEXT where EXECUTION_ID = ? and DISCRIMINATOR = ?";

	private static final String INSERT_STEP_EXECUTION_CONTEXT = "INSERT into %PREFIX%EXECUTION_CONTEXT(EXECUTION_ID, DISCRIMINATOR, TYPE_CD,"
			+ " KEY_NAME, STRING_VAL, DOUBLE_VAL, LONG_VAL, OBJECT_VAL) values(?,?,?,?,?,?,?,?)";

	private static final String UPDATE_STEP_EXECUTION_CONTEXT = "UPDATE %PREFIX%EXECUTION_CONTEXT set "
			+ "TYPE_CD = ?, STRING_VAL = ?, DOUBLE_VAL = ?, LONG_VAL = ?, OBJECT_VAL = ? where EXECUTION_ID = ? and KEY_NAME = ?";

	private LobHandler lobHandler = new DefaultLobHandler();

	/**
	 * @param jobExecution
	 * @return execution context associated with the given jobExecution.
	 */
	public ExecutionContext getExecutionContext(JobExecution jobExecution) {
		final Long executionId = jobExecution.getId();
		Assert.notNull(executionId, "ExecutionId must not be null.");

		final ExecutionContext executionContext = new ExecutionContext();

		getJdbcTemplate().query(getQuery(FIND_EXECUTION_CONTEXT), new Object[] { executionId, JOB_DISCRIMINATOR },
				new ExecutionContextRowCallbackHandler(executionContext));

		return executionContext;
	}

	/**
	 * @param stepExecution
	 * @return execution context associated with the given stepExecution.
	 */
	public ExecutionContext getExecutionContext(StepExecution stepExecution) {
		final Long executionId = stepExecution.getId();
		Assert.notNull(executionId, "ExecutionId must not be null.");

		final ExecutionContext executionContext = new ExecutionContext();

		getJdbcTemplate().query(getQuery(FIND_EXECUTION_CONTEXT), new Object[] { executionId, STEP_DISCRIMINATOR },
				new ExecutionContextRowCallbackHandler(executionContext));

		return executionContext;
	}

	/**
	 * Persist or update the execution context associated with the given
	 * jobExecution
	 * @param jobExecution
	 */
	public void saveOrUpdateExecutionContext(final JobExecution jobExecution) {
		Long executionId = jobExecution.getId();
		ExecutionContext executionContext = jobExecution.getExecutionContext();
		Assert.notNull(executionId, "ExecutionId must not be null.");
		Assert.notNull(executionContext, "The ExecutionContext must not be null.");

		saveOrUpdateExecutionContext(executionContext, executionId, JOB_DISCRIMINATOR);
	}

	/**
	 * Persist or update the execution context associated with the given
	 * stepExecution
	 * @param stepExecution
	 */
	public void saveOrUpdateExecutionContext(final StepExecution stepExecution) {

		Long executionId = stepExecution.getId();
		ExecutionContext executionContext = stepExecution.getExecutionContext();
		Assert.notNull(executionId, "ExecutionId must not be null.");
		Assert.notNull(executionContext, "The ExecutionContext must not be null.");

		saveOrUpdateExecutionContext(executionContext, executionId, STEP_DISCRIMINATOR);
	}

	/**
	 * Resolves attribute's class to corresponding {@link AttributeType} and
	 * persists or updates the attribute.
	 */
	private void saveOrUpdateExecutionContext(ExecutionContext ctx, Long executionId, String discriminator) {

		for (Iterator it = ctx.entrySet().iterator(); it.hasNext();) {
			Entry entry = (Entry) it.next();
			final String key = entry.getKey().toString();
			final Object value = entry.getValue();

			if (value instanceof String) {
				updateExecutionAttribute(executionId, discriminator, key, value, AttributeType.STRING);
			}
			else if (value instanceof Double) {
				updateExecutionAttribute(executionId, discriminator, key, value, AttributeType.DOUBLE);
			}
			else if (value instanceof Long) {
				updateExecutionAttribute(executionId, discriminator, key, value, AttributeType.LONG);
			}
			else {
				updateExecutionAttribute(executionId, discriminator, key, value, AttributeType.OBJECT);
			}
		}
	}

	/**
	 * Creates {@link PreparedStatement} from the provided arguments and tries
	 * to update the attribute - if the attribute does not exist in the database
	 * yet it is inserted.
	 */
	private void updateExecutionAttribute(final Long executionId, final String discriminator, final String key,
			final Object value, final AttributeType type) {

		PreparedStatementCallback callback = new AbstractLobCreatingPreparedStatementCallback(lobHandler) {

			protected void setValues(PreparedStatement ps, LobCreator lobCreator) throws SQLException,
					DataAccessException {

				ps.setLong(6, executionId.longValue());
				ps.setString(7, key);
				if (type == AttributeType.STRING) {
					ps.setString(1, AttributeType.STRING.toString());
					ps.setString(2, value.toString());
					ps.setDouble(3, 0.0);
					ps.setLong(4, 0);
					lobCreator.setBlobAsBytes(ps, 5, null);
				}
				else if (type == AttributeType.DOUBLE) {
					ps.setString(1, AttributeType.DOUBLE.toString());
					ps.setString(2, null);
					ps.setDouble(3, ((Double) value).doubleValue());
					ps.setLong(4, 0);
					lobCreator.setBlobAsBytes(ps, 5, null);
				}
				else if (type == AttributeType.LONG) {
					ps.setString(1, AttributeType.LONG.toString());
					ps.setString(2, null);
					ps.setDouble(3, 0.0);
					ps.setLong(4, ((Long) value).longValue());
					lobCreator.setBlobAsBytes(ps, 5, null);
				}
				else {
					ps.setString(1, AttributeType.OBJECT.toString());
					ps.setString(2, null);
					ps.setDouble(3, 0.0);
					ps.setLong(4, 0);
					setBlob(lobCreator, ps, 5, value);
				}
			}
		};

		// LobCreating callbacks always return the affect row count for SQL DML
		// statements, if less than 1 row
		// is affected, then this row is new and should be inserted.
		Integer affectedRows = (Integer) getJdbcTemplate().execute(getQuery(UPDATE_STEP_EXECUTION_CONTEXT), callback);
		if (affectedRows.intValue() < 1) {
			insertExecutionAttribute(executionId, discriminator, key, value, type);
		}
	}

	/**
	 * Creates {@link PreparedStatement} from provided arguments and inserts new
	 * row for the attribute.
	 */
	private void insertExecutionAttribute(final Long executionId, final String discriminator, final String key,
			final Object value, final AttributeType type) {
		PreparedStatementCallback callback = new AbstractLobCreatingPreparedStatementCallback(lobHandler) {

			protected void setValues(PreparedStatement ps, LobCreator lobCreator) throws SQLException,
					DataAccessException {

				ps.setLong(1, executionId.longValue());
				ps.setString(2, discriminator);
				ps.setString(4, key);
				if (type == AttributeType.STRING) {
					ps.setString(3, AttributeType.STRING.toString());
					ps.setString(5, value.toString());
					ps.setDouble(6, 0.0);
					ps.setLong(7, 0);
					lobCreator.setBlobAsBytes(ps, 8, null);
				}
				else if (type == AttributeType.DOUBLE) {
					ps.setString(3, AttributeType.DOUBLE.toString());
					ps.setString(5, null);
					ps.setDouble(6, ((Double) value).doubleValue());
					ps.setLong(7, 0);
					lobCreator.setBlobAsBytes(ps, 8, null);
				}
				else if (type == AttributeType.LONG) {
					ps.setString(3, AttributeType.LONG.toString());
					ps.setString(5, null);
					ps.setDouble(6, 0.0);
					ps.setLong(7, ((Long) value).longValue());
					lobCreator.setBlobAsBytes(ps, 8, null);
				}
				else {
					ps.setString(3, AttributeType.OBJECT.toString());
					ps.setString(5, null);
					ps.setDouble(6, 0.0);
					ps.setLong(7, 0);
					setBlob(lobCreator, ps, 8, value);
				}
			}
		};
		getJdbcTemplate().execute(getQuery(INSERT_STEP_EXECUTION_CONTEXT), callback);
	}

	/**
	 * Code used to set BLOB values.  Uses a binary stream since that seems to be the most
	 * compatibile option across database platforms.
	 *
	 * @throws SQLException
	 */
	private void setBlob(LobCreator lobCreator, PreparedStatement ps, int index, Object value) throws SQLException {
		byte[] b = SerializationUtils.serialize((Serializable) value);
		lobCreator.setBlobAsBinaryStream( ps, index, new ByteArrayInputStream(b), b.length);
	}

	public void setLobHandler(LobHandler lobHandler) {
		this.lobHandler = lobHandler;
	}

	/**
	 * Attribute types supported by the {@link ExecutionContext}.
	 */
	private static class AttributeType {

		private final String type;

		private AttributeType(String type) {
			this.type = type;
		}

		public String toString() {
			return type;
		}

		public static final AttributeType STRING = new AttributeType("STRING");

		public static final AttributeType LONG = new AttributeType("LONG");

		public static final AttributeType OBJECT = new AttributeType("OBJECT");

		public static final AttributeType DOUBLE = new AttributeType("DOUBLE");

		private static final AttributeType[] VALUES = { STRING, OBJECT, LONG, DOUBLE };

		public static AttributeType getType(String typeAsString) {

			for (int i = 0; i < VALUES.length; i++) {
				if (VALUES[i].toString().equals(typeAsString)) {
					return (AttributeType) VALUES[i];
				}
			}

			return null;
		}
	}

	/**
	 * Reads attributes from {@link ResultSet} and puts them into
	 * {@link ExecutionContext}, resolving the attributes' types using the
	 * 'TYPE_CD' column.
	 */
	private static class ExecutionContextRowCallbackHandler implements RowCallbackHandler {

		private ExecutionContext executionContext;

		public ExecutionContextRowCallbackHandler(ExecutionContext ctx) {
			executionContext = ctx;
		}

		public void processRow(ResultSet rs) throws SQLException {

			String typeCd = rs.getString("TYPE_CD");
			AttributeType type = AttributeType.getType(typeCd);
			String key = rs.getString("KEY_NAME");
			if (type == AttributeType.STRING) {
				executionContext.putString(key, rs.getString("STRING_VAL"));
			}
			else if (type == AttributeType.LONG) {
				executionContext.putLong(key, rs.getLong("LONG_VAL"));
			}
			else if (type == AttributeType.DOUBLE) {
				executionContext.putDouble(key, rs.getDouble("DOUBLE_VAL"));
			}
			else if (type == AttributeType.OBJECT) {
				executionContext.put(key, SerializationUtils.deserialize(rs.getBinaryStream("OBJECT_VAL")));
			}
			else {
				throw new UnexpectedJobExecutionException("Invalid type found: [" + typeCd + "]");
			}
		}
	};
}
>>>>>>> 9cac014d
<|MERGE_RESOLUTION|>--- conflicted
+++ resolved
@@ -1,244 +1,3 @@
-<<<<<<< HEAD
-/*
- * Copyright 2006-2008 the original author or authors.
- *
- * Licensed under the Apache License, Version 2.0 (the "License");
- * you may not use this file except in compliance with the License.
- * You may obtain a copy of the License at
- *
- *      http://www.apache.org/licenses/LICENSE-2.0
- *
- * Unless required by applicable law or agreed to in writing, software
- * distributed under the License is distributed on an "AS IS" BASIS,
- * WITHOUT WARRANTIES OR CONDITIONS OF ANY KIND, either express or implied.
- * See the License for the specific language governing permissions and
- * limitations under the License.
- */
-
-package org.springframework.batch.core.repository.dao;
-
-import java.sql.ResultSet;
-import java.sql.SQLException;
-import java.sql.PreparedStatement;
-import java.sql.Types;
-import java.util.Map.Entry;
-import java.util.HashMap;
-import java.util.Map;
-import java.util.List;
-
-import org.springframework.batch.core.JobExecution;
-import org.springframework.batch.core.StepExecution;
-import org.springframework.batch.item.ExecutionContext;
-import org.springframework.jdbc.core.simple.ParameterizedRowMapper;
-import org.springframework.jdbc.core.PreparedStatementSetter;
-import org.springframework.jdbc.support.lob.DefaultLobHandler;
-import org.springframework.jdbc.support.lob.LobHandler;
-import org.springframework.util.Assert;
-
-/**
- * JDBC DAO for {@link ExecutionContext}.
- * 
- * Stores execution context data related to both Step and Job using
- * discriminator column to distinguish between the two.
- * 
- * @author Lucas Ward
- * @author Robert Kasanicky
- * @author Thomas Risberg
- */
-public class JdbcExecutionContextDao extends AbstractJdbcBatchMetadataDao implements ExecutionContextDao {
-
-	private static final String COUNT_JOB_EXECUTION_CONTEXT = "SELECT COUNT(*) FROM %PREFIX%JOB_EXECUTION_CONTEXT "
-			+ "WHERE JOB_EXECUTION_ID = ?";
-
-	private static final String FIND_JOB_EXECUTION_CONTEXT = "SELECT SHORT_CONTEXT, SERIALIZED_CONTEXT " +
-			"FROM %PREFIX%JOB_EXECUTION_CONTEXT WHERE JOB_EXECUTION_ID = ?";
-
-	private static final String INSERT_JOB_EXECUTION_CONTEXT = "INSERT INTO %PREFIX%JOB_EXECUTION_CONTEXT " +
-			"(JOB_EXECUTION_ID, SHORT_CONTEXT, SERIALIZED_CONTEXT) " +
-			"VALUES(?, ?, ?)";
-
-	private static final String UPDATE_JOB_EXECUTION_CONTEXT = "UPDATE %PREFIX%JOB_EXECUTION_CONTEXT " +
-			"SET SHORT_CONTEXT = ?, SERIALIZED_CONTEXT = ? " +
-			"WHERE JOB_EXECUTION_ID = ?";
-
-	private static final String COUNT_STEP_EXECUTION_CONTEXT = "SELECT COUNT(*) FROM %PREFIX%STEP_EXECUTION_CONTEXT "
-			+ "WHERE STEP_EXECUTION_ID = ?";
-
-	private static final String FIND_STEP_EXECUTION_CONTEXT = "SELECT SHORT_CONTEXT, SERIALIZED_CONTEXT " +
-			"FROM %PREFIX%STEP_EXECUTION_CONTEXT WHERE STEP_EXECUTION_ID = ?";
-
-
-	private static final String INSERT_STEP_EXECUTION_CONTEXT = "INSERT INTO %PREFIX%STEP_EXECUTION_CONTEXT " +
-			"(STEP_EXECUTION_ID, SHORT_CONTEXT, SERIALIZED_CONTEXT) " +
-			"VALUES(?, ?, ?)";
-
-	private static final String UPDATE_STEP_EXECUTION_CONTEXT = "UPDATE %PREFIX%STEP_EXECUTION_CONTEXT " +
-			"SET SHORT_CONTEXT = ?, SERIALIZED_CONTEXT = ? " +
-			"WHERE STEP_EXECUTION_ID = ?";
-
-	private static final int MAX_VARCHAR_LENGTH = 2500;
-
-	private LobHandler lobHandler = new DefaultLobHandler();
-
-	private ExecutionContextStringSerializer serializer;
-
-	/**
-	 * @param jobExecution
-	 * @return execution context associated with the given jobExecution.
-	 */
-	public ExecutionContext getExecutionContext(JobExecution jobExecution) {
-		Long executionId = jobExecution.getId();
-		Assert.notNull(executionId, "ExecutionId must not be null.");
-
-		List<ExecutionContext> results = getJdbcTemplate().query(getQuery(FIND_JOB_EXECUTION_CONTEXT),
-				new ExecutionContextRowMapper(),
-				executionId);
-		if (results.size() > 0) {
-			return results.get(0);
-		}
-		else {
-			return new ExecutionContext();
-		}
-	}
-
-	/**
-	 * @param stepExecution
-	 * @return execution context associated with the given stepExecution.
-	 */
-	public ExecutionContext getExecutionContext(StepExecution stepExecution) {
-		Long executionId = stepExecution.getId();
-		Assert.notNull(executionId, "ExecutionId must not be null.");
-
-		List<ExecutionContext> results = getJdbcTemplate().query(getQuery(FIND_STEP_EXECUTION_CONTEXT),
-				new ExecutionContextRowMapper(),
-				executionId);
-		if (results.size() > 0) {
-			return results.get(0);
-		}
-		else {
-			return new ExecutionContext();
-		}
-	}
-
-	/**
-	 * Persist or update the execution context associated with the given
-	 * jobExecution
-	 * @param jobExecution
-	 */
-	public void persistExecutionContext(final JobExecution jobExecution) {
-		Long executionId = jobExecution.getId();
-		ExecutionContext executionContext = jobExecution.getExecutionContext();
-		Assert.notNull(executionId, "ExecutionId must not be null.");
-		Assert.notNull(executionContext, "The ExecutionContext must not be null.");
-
-		String serializedContext = serializeContext(executionContext);
-
-		persistSerializedContext(executionId, serializedContext, true);
-	}
-
-	/**
-	 * Persist or update the execution context associated with the given
-	 * stepExecution
-	 * @param stepExecution
-	 */
-	public void persistExecutionContext(final StepExecution stepExecution) {
-
-		Long executionId = stepExecution.getId();
-		ExecutionContext executionContext = stepExecution.getExecutionContext();
-		Assert.notNull(executionId, "ExecutionId must not be null.");
-		Assert.notNull(executionContext, "The ExecutionContext must not be null.");
-
-		String serializedContext = serializeContext(executionContext);
-
-		persistSerializedContext(executionId, serializedContext, false);
-	}
-
-	public void setLobHandler(LobHandler lobHandler) {
-		this.lobHandler = lobHandler;
-	}
-
-	@Override
-	public void afterPropertiesSet() throws Exception {
-		super.afterPropertiesSet();
-		serializer = new XStreamExecutionContextStringSerializer();
-		((XStreamExecutionContextStringSerializer)serializer).afterPropertiesSet();
-	}
-
-	private void persistSerializedContext(final Long executionId, String serializedContext, boolean isJobExecutionContext) {
-		String countSql = isJobExecutionContext ? COUNT_JOB_EXECUTION_CONTEXT : COUNT_STEP_EXECUTION_CONTEXT;
-		String updateSql = isJobExecutionContext ? UPDATE_JOB_EXECUTION_CONTEXT : UPDATE_STEP_EXECUTION_CONTEXT;
-		String insertSql = isJobExecutionContext ? INSERT_JOB_EXECUTION_CONTEXT : INSERT_STEP_EXECUTION_CONTEXT;
-
-		int count = getJdbcTemplate().queryForInt(getQuery(countSql), executionId);
-
-		final String shortContext;
-		final String longContext;
-		if (serializedContext.length() > MAX_VARCHAR_LENGTH) {
-			shortContext = serializedContext.substring(0, MAX_VARCHAR_LENGTH - 4) + " ...";
-			longContext = serializedContext;
-		}
-		else {
-			shortContext = serializedContext;
-			longContext = null;
-		}
-
-
-		if (count > 0) {
-			getJdbcTemplate().getJdbcOperations().update(getQuery(updateSql),
-					new PreparedStatementSetter() {
-						public void setValues(PreparedStatement ps) throws SQLException {
-							ps.setString(1, shortContext);
-							if (longContext != null) {
-								lobHandler.getLobCreator().setClobAsString(ps, 2, longContext);
-							}
-							else {
-								ps.setNull(2, Types.CLOB);
-							}
-							ps.setLong(3, executionId);
-						}
-					});
-		}
-		else {
-			getJdbcTemplate().getJdbcOperations().update(getQuery(insertSql),
-					new PreparedStatementSetter() {
-						public void setValues(PreparedStatement ps) throws SQLException {
-							ps.setLong(1, executionId);
-							ps.setString(2, shortContext);
-							if (longContext != null) {
-								lobHandler.getLobCreator().setClobAsString(ps, 3, longContext);
-							}
-							else {
-								ps.setNull(3, Types.CLOB);
-							}
-						}
-					});
-		}
-	}
-
-	private String serializeContext(ExecutionContext ctx) {
-		Map<String, Object> m = new HashMap<String, Object>();
-		for (Entry<String, Object> me : ctx.entrySet()) {
-			m.put(me.getKey(), me.getValue());
-		}
-		return serializer.serialize(m);
-	}
-
-	private class ExecutionContextRowMapper implements ParameterizedRowMapper<ExecutionContext> {
-		public ExecutionContext mapRow(ResultSet rs, int i) throws SQLException {
-			ExecutionContext executionContext = new ExecutionContext();
-			String serializedContext = rs.getString("SERIALIZED_CONTEXT");
-			if (serializedContext == null) {
-				serializedContext = rs.getString("SHORT_CONTEXT");
-			}
-			Map<String, Object> map = serializer.deserialize(serializedContext);
-			for (Map.Entry<String, Object> entry : map.entrySet()) {
-				executionContext.put(entry.getKey(), entry.getValue());
-			}
-			return executionContext;
-		}
-	}
-}
-=======
 package org.springframework.batch.core.repository.dao;
 
 import java.io.ByteArrayInputStream;
@@ -565,5 +324,4 @@
 			}
 		}
 	};
-}
->>>>>>> 9cac014d
+}