package org.springframework.batch.core.repository.dao;

import java.sql.ResultSet;
import java.sql.SQLException;
import java.sql.Types;
import java.util.HashSet;
import java.util.List;
import java.util.Set;

import org.apache.commons.logging.Log;
import org.apache.commons.logging.LogFactory;
import org.springframework.batch.core.BatchStatus;
import org.springframework.batch.core.JobExecution;
import org.springframework.batch.core.JobInstance;
import org.springframework.batch.repeat.ExitStatus;
import org.springframework.beans.factory.InitializingBean;
import org.springframework.dao.EmptyResultDataAccessException;
import org.springframework.jdbc.core.RowCallbackHandler;
import org.springframework.jdbc.core.simple.ParameterizedRowMapper;
import org.springframework.jdbc.support.incrementer.DataFieldMaxValueIncrementer;
import org.springframework.util.Assert;

/**
 * Jdbc implementation of {@link JobExecutionDao}. Uses sequences (via Spring's
 * {@link DataFieldMaxValueIncrementer} abstraction) to create all primary keys
 * before inserting a new row. Objects are checked to ensure all mandatory
 * fields to be stored are not null. If any are found to be null, an
 * IllegalArgumentException will be thrown. This could be left to JdbcTemplate,
 * however, the exception will be fairly vague, and fails to highlight which
 * field caused the exception.
 * 
 * @author Lucas Ward
 * @author Dave Syer
 * @author Robert Kasanicky
 */
public class JdbcJobExecutionDao extends AbstractJdbcBatchMetadataDao implements JobExecutionDao, InitializingBean {

	private static final Log logger = LogFactory.getLog(JdbcJobExecutionDao.class);

<<<<<<< HEAD
=======
	private static final String GET_JOB_EXECUTION_COUNT = "SELECT count(JOB_EXECUTION_ID) from %PREFIX%JOB_EXECUTION "
			+ "where JOB_INSTANCE_ID = ?";

>>>>>>> 9cac014d
	private static final String SAVE_JOB_EXECUTION = "INSERT into %PREFIX%JOB_EXECUTION(JOB_EXECUTION_ID, JOB_INSTANCE_ID, START_TIME, "
			+ "END_TIME, STATUS, CONTINUABLE, EXIT_CODE, EXIT_MESSAGE, VERSION, CREATE_TIME, LAST_UPDATED) values (?, ?, ?, ?, ?, ?, ?, ?, ?, ?, ?)";

	private static final String CHECK_JOB_EXECUTION_EXISTS = "SELECT COUNT(*) FROM %PREFIX%JOB_EXECUTION WHERE JOB_EXECUTION_ID = ?";
	
	private static final String GET_STATUS = "SELECT STATUS from %PREFIX%JOB_EXECUTION where JOB_EXECUTION_ID = ?";

	private static final String UPDATE_JOB_EXECUTION = "UPDATE %PREFIX%JOB_EXECUTION set START_TIME = ?, END_TIME = ?, "
			+ " STATUS = ?, CONTINUABLE = ?, EXIT_CODE = ?, EXIT_MESSAGE = ?, VERSION = ?, CREATE_TIME = ?, LAST_UPDATED = ? where JOB_EXECUTION_ID = ?";

	private static final String FIND_JOB_EXECUTIONS = "SELECT JOB_EXECUTION_ID, START_TIME, END_TIME, STATUS, CONTINUABLE, EXIT_CODE, EXIT_MESSAGE, CREATE_TIME, LAST_UPDATED" +
			" from %PREFIX%JOB_EXECUTION where JOB_INSTANCE_ID = ? order by JOB_EXECUTION_ID desc";

	private static final String GET_LAST_EXECUTION = "SELECT JOB_EXECUTION_ID, START_TIME, END_TIME, STATUS, CONTINUABLE, EXIT_CODE, EXIT_MESSAGE, CREATE_TIME, LAST_UPDATED " +
			"from %PREFIX%JOB_EXECUTION where JOB_INSTANCE_ID = ? and CREATE_TIME = (SELECT max(CREATE_TIME) from %PREFIX%JOB_EXECUTION where JOB_INSTANCE_ID = ?)";

	private static final String GET_EXECUTION_BY_ID = "SELECT JOB_EXECUTION_ID, START_TIME, END_TIME, STATUS, CONTINUABLE, EXIT_CODE, EXIT_MESSAGE, CREATE_TIME, LAST_UPDATED" +
			" from %PREFIX%JOB_EXECUTION where JOB_EXECUTION_ID = ?";

	private static final String GET_RUNNING_EXECUTIONS = "SELECT JOB_EXECUTION_ID, START_TIME, END_TIME, STATUS, CONTINUABLE, EXIT_CODE, EXIT_MESSAGE, CREATE_TIME, LAST_UPDATED, " +
			"JOB_INSTANCE_ID from %PREFIX%JOB_EXECUTION where END_TIME is NULL order by JOB_EXECUTION_ID desc";

	private int exitMessageLength = DEFAULT_EXIT_MESSAGE_LENGTH;

	private DataFieldMaxValueIncrementer jobExecutionIncrementer;

	/**
	 * Public setter for the exit message length in database. Do not set this if
	 * you haven't modified the schema.
	 * @param exitMessageLength the exitMessageLength to set
	 */
	public void setExitMessageLength(int exitMessageLength) {
		this.exitMessageLength = exitMessageLength;
	}

	/**
	 * Setter for {@link DataFieldMaxValueIncrementer} to be used when
	 * generating primary keys for {@link JobExecution} instances.
	 * 
	 * @param jobExecutionIncrementer the {@link DataFieldMaxValueIncrementer}
	 */
	public void setJobExecutionIncrementer(DataFieldMaxValueIncrementer jobExecutionIncrementer) {
		this.jobExecutionIncrementer = jobExecutionIncrementer;
	}

	public void afterPropertiesSet() throws Exception {
		super.afterPropertiesSet();
		Assert.notNull(jobExecutionIncrementer);
	}

	public List<JobExecution> findJobExecutions(final JobInstance job) {

		Assert.notNull(job, "Job cannot be null.");
		Assert.notNull(job.getId(), "Job Id cannot be null.");

		return getJdbcTemplate().query(getQuery(FIND_JOB_EXECUTIONS), new JobExecutionRowMapper(job), job.getId());
	}

	/**
	 * 
	 * SQL implementation using Sequences via the Spring incrementer
	 * abstraction. Once a new id has been obtained, the JobExecution is saved
	 * via a SQL INSERT statement.
	 * 
	 * @see JobExecutionDao#saveJobExecution(JobExecution)
	 * @throws IllegalArgumentException if jobExecution is null, as well as any
	 * of it's fields to be persisted.
	 */
	public void saveJobExecution(JobExecution jobExecution) {

		validateJobExecution(jobExecution);

		jobExecution.incrementVersion();

		jobExecution.setId(new Long(jobExecutionIncrementer.nextLongValue()));
		Object[] parameters = new Object[] { jobExecution.getId(), jobExecution.getJobId(),
				jobExecution.getStartTime(), jobExecution.getEndTime(), jobExecution.getStatus().toString(),
				jobExecution.getExitStatus().isContinuable() ? "Y" : "N", jobExecution.getExitStatus().getExitCode(),
				jobExecution.getExitStatus().getExitDescription(), jobExecution.getVersion(),
				jobExecution.getCreateTime(), jobExecution.getLastUpdated() };
		getJdbcTemplate().getJdbcOperations().update(
				getQuery(SAVE_JOB_EXECUTION),
				parameters,
				new int[] { Types.INTEGER, Types.INTEGER, Types.TIMESTAMP, Types.TIMESTAMP, Types.VARCHAR, Types.CHAR,
						Types.VARCHAR, Types.VARCHAR, Types.INTEGER, Types.TIMESTAMP, Types.TIMESTAMP });
	}

	/**
	 * Validate JobExecution. At a minimum, JobId, StartTime, EndTime, and
	 * Status cannot be null.
	 * 
	 * @param jobExecution
	 * @throws IllegalArgumentException
	 */
	private void validateJobExecution(JobExecution jobExecution) {

		Assert.notNull(jobExecution);
		Assert.notNull(jobExecution.getJobId(), "JobExecution Job-Id cannot be null.");
		Assert.notNull(jobExecution.getStatus(), "JobExecution status cannot be null.");
		Assert.notNull(jobExecution.getCreateTime(), "JobExecution create time cannot be null");
	}

	/**
	 * Update given JobExecution using a SQL UPDATE statement. The JobExecution
	 * is first checked to ensure all fields are not null, and that it has an
	 * ID. The database is then queried to ensure that the ID exists, which
	 * ensures that it is valid.
	 * 
	 * @see JobExecutionDao#updateJobExecution(JobExecution)
	 */
	public void updateJobExecution(JobExecution jobExecution) {

		validateJobExecution(jobExecution);

		jobExecution.incrementVersion();

		String exitDescription = jobExecution.getExitStatus().getExitDescription();
		if (exitDescription != null && exitDescription.length() > exitMessageLength) {
			exitDescription = exitDescription.substring(0, exitMessageLength);
			logger.debug("Truncating long message before update of JobExecution: " + jobExecution);
		}
		Object[] parameters = new Object[] { jobExecution.getStartTime(), jobExecution.getEndTime(),
				jobExecution.getStatus().toString(), jobExecution.getExitStatus().isContinuable() ? "Y" : "N",
				jobExecution.getExitStatus().getExitCode(), exitDescription, jobExecution.getVersion(),
				jobExecution.getCreateTime(), jobExecution.getLastUpdated(), jobExecution.getId() };

		if (jobExecution.getId() == null) {
			throw new IllegalArgumentException("JobExecution ID cannot be null.  JobExecution must be saved "
					+ "before it can be updated.");
		}

		// Check if given JobExecution's Id already exists, if none is found it
		// is invalid and
		// an exception should be thrown.
		if (getJdbcTemplate().queryForInt(getQuery(CHECK_JOB_EXECUTION_EXISTS), new Object[] { jobExecution.getId() }) != 1) {
			throw new NoSuchObjectException("Invalid JobExecution, ID " + jobExecution.getId() + " not found.");
		}

		getJdbcTemplate().getJdbcOperations().update(
				getQuery(UPDATE_JOB_EXECUTION),
				parameters,
				new int[] { Types.TIMESTAMP, Types.TIMESTAMP, Types.VARCHAR, Types.CHAR, Types.VARCHAR, Types.VARCHAR,
						Types.INTEGER, Types.TIMESTAMP, Types.TIMESTAMP, Types.INTEGER });
	}

	public JobExecution getLastJobExecution(JobInstance jobInstance) {

		Long id = jobInstance.getId();

		List<JobExecution> executions = getJdbcTemplate().query(getQuery(GET_LAST_EXECUTION),
				new JobExecutionRowMapper(jobInstance), id, id);

		Assert.state(executions.size() <= 1, "There must be at most one latest job execution");

		if (executions.isEmpty()) {
			return null;
		}
		else {
			return (JobExecution) executions.get(0);
		}
	}

	/*
	 * (non-Javadoc)
	 * 
	 * @seeorg.springframework.batch.core.repository.dao.JobExecutionDao#
	 * getLastJobExecution(java.lang.String)
	 */
	public JobExecution getJobExecution(Long executionId) {
		try {
			JobExecution jobExecution = getJdbcTemplate().queryForObject(getQuery(GET_EXECUTION_BY_ID),
					new JobExecutionRowMapper(), executionId);
			return jobExecution;
		}
		catch (EmptyResultDataAccessException e) {
			return null;
		}
	}

	/*
	 * (non-Javadoc)
	 * 
	 * @seeorg.springframework.batch.core.repository.dao.JobExecutionDao#
	 * findRunningJobExecutions(java.lang.String)
	 */
	public Set<JobExecution> findRunningJobExecutions(String jobName) {

		final Set<JobExecution> result = new HashSet<JobExecution>();
		RowCallbackHandler handler = new RowCallbackHandler() {
			public void processRow(ResultSet rs) throws SQLException {
				JobExecutionRowMapper mapper = new JobExecutionRowMapper();
				result.add(mapper.mapRow(rs, 0));
			}
		};
		getJdbcTemplate().getJdbcOperations().query(getQuery(GET_RUNNING_EXECUTIONS), handler);

		return result;
	}
	
	public void synchronizeStatus(JobExecution jobExecution) {
		
		String status = getJdbcTemplate().queryForObject(getQuery(GET_STATUS), String.class, jobExecution.getId());
		jobExecution.setStatus(BatchStatus.valueOf(status));
	}

	/**
	 * Re-usable mapper for {@link JobExecution} instances.
	 * 
	 * @author Dave Syer
	 * 
	 */
	private class JobExecutionRowMapper implements ParameterizedRowMapper<JobExecution> {

		private JobInstance jobInstance;
		
		public JobExecutionRowMapper() {
		}
		
		public JobExecutionRowMapper(JobInstance jobInstance) {
			this.jobInstance = jobInstance;
		}
		
		public JobExecution mapRow(ResultSet rs, int rowNum) throws SQLException {
			Long id = new Long(rs.getLong(1));
			JobExecution jobExecution; 
				
			if(jobInstance ==  null){	
				jobExecution = new JobExecution(id);
			}
			else{
				jobExecution = new JobExecution(jobInstance, id);
			}
			
			jobExecution.setStartTime(rs.getTimestamp(2));
			jobExecution.setEndTime(rs.getTimestamp(3));
			jobExecution.setStatus(BatchStatus.valueOf(rs.getString(4)));
			jobExecution.setExitStatus(new ExitStatus("Y".equals(rs.getString(5)), rs.getString(6), rs.getString(7)));
			jobExecution.setCreateTime(rs.getTimestamp(8));
			jobExecution.setLastUpdated(rs.getTimestamp(9));
			return jobExecution;
		}

	}
}<|MERGE_RESOLUTION|>--- conflicted
+++ resolved
@@ -3,21 +3,20 @@
 import java.sql.ResultSet;
 import java.sql.SQLException;
 import java.sql.Types;
-import java.util.HashSet;
 import java.util.List;
-import java.util.Set;
 
 import org.apache.commons.logging.Log;
 import org.apache.commons.logging.LogFactory;
 import org.springframework.batch.core.BatchStatus;
 import org.springframework.batch.core.JobExecution;
 import org.springframework.batch.core.JobInstance;
+import org.springframework.batch.item.ExecutionContext;
 import org.springframework.batch.repeat.ExitStatus;
 import org.springframework.beans.factory.InitializingBean;
-import org.springframework.dao.EmptyResultDataAccessException;
-import org.springframework.jdbc.core.RowCallbackHandler;
-import org.springframework.jdbc.core.simple.ParameterizedRowMapper;
+import org.springframework.jdbc.core.RowMapper;
 import org.springframework.jdbc.support.incrementer.DataFieldMaxValueIncrementer;
+import org.springframework.jdbc.support.lob.DefaultLobHandler;
+import org.springframework.jdbc.support.lob.LobHandler;
 import org.springframework.util.Assert;
 
 /**
@@ -37,37 +36,30 @@
 
 	private static final Log logger = LogFactory.getLog(JdbcJobExecutionDao.class);
 
-<<<<<<< HEAD
-=======
 	private static final String GET_JOB_EXECUTION_COUNT = "SELECT count(JOB_EXECUTION_ID) from %PREFIX%JOB_EXECUTION "
 			+ "where JOB_INSTANCE_ID = ?";
 
->>>>>>> 9cac014d
 	private static final String SAVE_JOB_EXECUTION = "INSERT into %PREFIX%JOB_EXECUTION(JOB_EXECUTION_ID, JOB_INSTANCE_ID, START_TIME, "
-			+ "END_TIME, STATUS, CONTINUABLE, EXIT_CODE, EXIT_MESSAGE, VERSION, CREATE_TIME, LAST_UPDATED) values (?, ?, ?, ?, ?, ?, ?, ?, ?, ?, ?)";
+			+ "END_TIME, STATUS, CONTINUABLE, EXIT_CODE, EXIT_MESSAGE, VERSION, CREATE_TIME) values (?, ?, ?, ?, ?, ?, ?, ?, ?, ?)";
 
 	private static final String CHECK_JOB_EXECUTION_EXISTS = "SELECT COUNT(*) FROM %PREFIX%JOB_EXECUTION WHERE JOB_EXECUTION_ID = ?";
-	
-	private static final String GET_STATUS = "SELECT STATUS from %PREFIX%JOB_EXECUTION where JOB_EXECUTION_ID = ?";
 
 	private static final String UPDATE_JOB_EXECUTION = "UPDATE %PREFIX%JOB_EXECUTION set START_TIME = ?, END_TIME = ?, "
-			+ " STATUS = ?, CONTINUABLE = ?, EXIT_CODE = ?, EXIT_MESSAGE = ?, VERSION = ?, CREATE_TIME = ?, LAST_UPDATED = ? where JOB_EXECUTION_ID = ?";
-
-	private static final String FIND_JOB_EXECUTIONS = "SELECT JOB_EXECUTION_ID, START_TIME, END_TIME, STATUS, CONTINUABLE, EXIT_CODE, EXIT_MESSAGE, CREATE_TIME, LAST_UPDATED" +
-			" from %PREFIX%JOB_EXECUTION where JOB_INSTANCE_ID = ? order by JOB_EXECUTION_ID desc";
-
-	private static final String GET_LAST_EXECUTION = "SELECT JOB_EXECUTION_ID, START_TIME, END_TIME, STATUS, CONTINUABLE, EXIT_CODE, EXIT_MESSAGE, CREATE_TIME, LAST_UPDATED " +
-			"from %PREFIX%JOB_EXECUTION where JOB_INSTANCE_ID = ? and CREATE_TIME = (SELECT max(CREATE_TIME) from %PREFIX%JOB_EXECUTION where JOB_INSTANCE_ID = ?)";
-
-	private static final String GET_EXECUTION_BY_ID = "SELECT JOB_EXECUTION_ID, START_TIME, END_TIME, STATUS, CONTINUABLE, EXIT_CODE, EXIT_MESSAGE, CREATE_TIME, LAST_UPDATED" +
-			" from %PREFIX%JOB_EXECUTION where JOB_EXECUTION_ID = ?";
-
-	private static final String GET_RUNNING_EXECUTIONS = "SELECT JOB_EXECUTION_ID, START_TIME, END_TIME, STATUS, CONTINUABLE, EXIT_CODE, EXIT_MESSAGE, CREATE_TIME, LAST_UPDATED, " +
-			"JOB_INSTANCE_ID from %PREFIX%JOB_EXECUTION where END_TIME is NULL order by JOB_EXECUTION_ID desc";
+			+ " STATUS = ?, CONTINUABLE = ?, EXIT_CODE = ?, EXIT_MESSAGE = ?, VERSION = ?, CREATE_TIME = ? where JOB_EXECUTION_ID = ?";
+
+	private static final String FIND_JOB_EXECUTIONS = "SELECT JOB_EXECUTION_ID, START_TIME, END_TIME, STATUS, CONTINUABLE, EXIT_CODE, EXIT_MESSAGE, CREATE_TIME from %PREFIX%JOB_EXECUTION"
+			+ " where JOB_INSTANCE_ID = ?";
+
+	private static final String GET_LAST_EXECUTION = "SELECT JOB_EXECUTION_ID, START_TIME, END_TIME, STATUS, CONTINUABLE, EXIT_CODE, EXIT_MESSAGE, CREATE_TIME from %PREFIX%JOB_EXECUTION"
+			+ " where JOB_INSTANCE_ID = ? and CREATE_TIME = (SELECT max(CREATE_TIME) from %PREFIX%JOB_EXECUTION where JOB_INSTANCE_ID = ?)";
 
 	private int exitMessageLength = DEFAULT_EXIT_MESSAGE_LENGTH;
 
 	private DataFieldMaxValueIncrementer jobExecutionIncrementer;
+
+	private LobHandler lobHandler = new DefaultLobHandler();
+
+	private JdbcExecutionContextDao ecDao = new JdbcExecutionContextDao();
 
 	/**
 	 * Public setter for the exit message length in database. Do not set this if
@@ -78,27 +70,26 @@
 		this.exitMessageLength = exitMessageLength;
 	}
 
-	/**
-	 * Setter for {@link DataFieldMaxValueIncrementer} to be used when
-	 * generating primary keys for {@link JobExecution} instances.
-	 * 
-	 * @param jobExecutionIncrementer the {@link DataFieldMaxValueIncrementer}
-	 */
-	public void setJobExecutionIncrementer(DataFieldMaxValueIncrementer jobExecutionIncrementer) {
-		this.jobExecutionIncrementer = jobExecutionIncrementer;
-	}
-
-	public void afterPropertiesSet() throws Exception {
-		super.afterPropertiesSet();
-		Assert.notNull(jobExecutionIncrementer);
-	}
-
-	public List<JobExecution> findJobExecutions(final JobInstance job) {
+	public List findJobExecutions(final JobInstance job) {
 
 		Assert.notNull(job, "Job cannot be null.");
 		Assert.notNull(job.getId(), "Job Id cannot be null.");
 
-		return getJdbcTemplate().query(getQuery(FIND_JOB_EXECUTIONS), new JobExecutionRowMapper(job), job.getId());
+		return getJdbcTemplate().query(getQuery(FIND_JOB_EXECUTIONS), new Object[] { job.getId() },
+				new JobExecutionRowMapper(job));
+	}
+
+	/**
+	 * @see JobExecutionDao#getJobExecutionCount(JobInstance)
+	 * @throws IllegalArgumentException if jobId is null.
+	 */
+	public int getJobExecutionCount(JobInstance jobInstance) {
+		Long jobId = jobInstance.getId();
+		Assert.notNull(jobId, "JobId cannot be null");
+
+		Object[] parameters = new Object[] { jobId };
+
+		return getJdbcTemplate().queryForInt(getQuery(GET_JOB_EXECUTION_COUNT), parameters);
 	}
 
 	/**
@@ -122,12 +113,12 @@
 				jobExecution.getStartTime(), jobExecution.getEndTime(), jobExecution.getStatus().toString(),
 				jobExecution.getExitStatus().isContinuable() ? "Y" : "N", jobExecution.getExitStatus().getExitCode(),
 				jobExecution.getExitStatus().getExitDescription(), jobExecution.getVersion(),
-				jobExecution.getCreateTime(), jobExecution.getLastUpdated() };
-		getJdbcTemplate().getJdbcOperations().update(
+				jobExecution.getCreateTime() };
+		getJdbcTemplate().update(
 				getQuery(SAVE_JOB_EXECUTION),
 				parameters,
 				new int[] { Types.INTEGER, Types.INTEGER, Types.TIMESTAMP, Types.TIMESTAMP, Types.VARCHAR, Types.CHAR,
-						Types.VARCHAR, Types.VARCHAR, Types.INTEGER, Types.TIMESTAMP, Types.TIMESTAMP });
+						Types.VARCHAR, Types.VARCHAR, Types.INTEGER, Types.TIMESTAMP });
 	}
 
 	/**
@@ -167,7 +158,7 @@
 		Object[] parameters = new Object[] { jobExecution.getStartTime(), jobExecution.getEndTime(),
 				jobExecution.getStatus().toString(), jobExecution.getExitStatus().isContinuable() ? "Y" : "N",
 				jobExecution.getExitStatus().getExitCode(), exitDescription, jobExecution.getVersion(),
-				jobExecution.getCreateTime(), jobExecution.getLastUpdated(), jobExecution.getId() };
+				jobExecution.getCreateTime(), jobExecution.getId() };
 
 		if (jobExecution.getId() == null) {
 			throw new IllegalArgumentException("JobExecution ID cannot be null.  JobExecution must be saved "
@@ -181,19 +172,67 @@
 			throw new NoSuchObjectException("Invalid JobExecution, ID " + jobExecution.getId() + " not found.");
 		}
 
-		getJdbcTemplate().getJdbcOperations().update(
+		getJdbcTemplate().update(
 				getQuery(UPDATE_JOB_EXECUTION),
 				parameters,
 				new int[] { Types.TIMESTAMP, Types.TIMESTAMP, Types.VARCHAR, Types.CHAR, Types.VARCHAR, Types.VARCHAR,
-						Types.INTEGER, Types.TIMESTAMP, Types.TIMESTAMP, Types.INTEGER });
+						Types.INTEGER, Types.TIMESTAMP, Types.INTEGER });
+	}
+
+	/**
+	 * Setter for {@link DataFieldMaxValueIncrementer} to be used when
+	 * generating primary keys for {@link JobExecution} instances.
+	 * 
+	 * @param jobExecutionIncrementer the {@link DataFieldMaxValueIncrementer}
+	 */
+	public void setJobExecutionIncrementer(DataFieldMaxValueIncrementer jobExecutionIncrementer) {
+		this.jobExecutionIncrementer = jobExecutionIncrementer;
+	}
+
+	public void afterPropertiesSet() throws Exception {
+		super.afterPropertiesSet();
+		Assert.notNull(jobExecutionIncrementer);
+		ecDao.setJdbcTemplate(getJdbcTemplate());
+		ecDao.setLobHandler(lobHandler);
+		ecDao.setTablePrefix(getTablePrefix());
+		ecDao.afterPropertiesSet();
+	}
+
+	/**
+	 * Re-usable mapper for {@link JobExecution} instances.
+	 * 
+	 * @author Dave Syer
+	 * 
+	 */
+	private class JobExecutionRowMapper implements RowMapper {
+
+		private JobInstance job;
+
+		public JobExecutionRowMapper(JobInstance job) {
+			super();
+			this.job = job;
+		}
+
+		public Object mapRow(ResultSet rs, int rowNum) throws SQLException {
+			JobExecution jobExecution = new JobExecution(job);
+			jobExecution.setId(new Long(rs.getLong(1)));
+			jobExecution.setStartTime(rs.getTimestamp(2));
+			jobExecution.setEndTime(rs.getTimestamp(3));
+			jobExecution.setStatus(BatchStatus.getStatus(rs.getString(4)));
+			jobExecution.setExitStatus(new ExitStatus("Y".equals(rs.getString(5)), rs.getString(6), rs.getString(7)));
+			jobExecution.setCreateTime(rs.getDate(8));
+			jobExecution.setExecutionContext(findExecutionContext(jobExecution));
+			return jobExecution;
+		}
+
 	}
 
 	public JobExecution getLastJobExecution(JobInstance jobInstance) {
 
 		Long id = jobInstance.getId();
 
-		List<JobExecution> executions = getJdbcTemplate().query(getQuery(GET_LAST_EXECUTION),
-				new JobExecutionRowMapper(jobInstance), id, id);
+		List executions = getJdbcTemplate().query(getQuery(GET_LAST_EXECUTION), new Object[] { id, id },
+				new JobExecutionRowMapper(jobInstance));
 
 		Assert.state(executions.size() <= 1, "There must be at most one latest job execution");
 
@@ -205,85 +244,16 @@
 		}
 	}
 
-	/*
-	 * (non-Javadoc)
-	 * 
-	 * @seeorg.springframework.batch.core.repository.dao.JobExecutionDao#
-	 * getLastJobExecution(java.lang.String)
-	 */
-	public JobExecution getJobExecution(Long executionId) {
-		try {
-			JobExecution jobExecution = getJdbcTemplate().queryForObject(getQuery(GET_EXECUTION_BY_ID),
-					new JobExecutionRowMapper(), executionId);
-			return jobExecution;
-		}
-		catch (EmptyResultDataAccessException e) {
-			return null;
-		}
-	}
-
-	/*
-	 * (non-Javadoc)
-	 * 
-	 * @seeorg.springframework.batch.core.repository.dao.JobExecutionDao#
-	 * findRunningJobExecutions(java.lang.String)
-	 */
-	public Set<JobExecution> findRunningJobExecutions(String jobName) {
-
-		final Set<JobExecution> result = new HashSet<JobExecution>();
-		RowCallbackHandler handler = new RowCallbackHandler() {
-			public void processRow(ResultSet rs) throws SQLException {
-				JobExecutionRowMapper mapper = new JobExecutionRowMapper();
-				result.add(mapper.mapRow(rs, 0));
-			}
-		};
-		getJdbcTemplate().getJdbcOperations().query(getQuery(GET_RUNNING_EXECUTIONS), handler);
-
-		return result;
-	}
-	
-	public void synchronizeStatus(JobExecution jobExecution) {
-		
-		String status = getJdbcTemplate().queryForObject(getQuery(GET_STATUS), String.class, jobExecution.getId());
-		jobExecution.setStatus(BatchStatus.valueOf(status));
-	}
-
-	/**
-	 * Re-usable mapper for {@link JobExecution} instances.
-	 * 
-	 * @author Dave Syer
-	 * 
-	 */
-	private class JobExecutionRowMapper implements ParameterizedRowMapper<JobExecution> {
-
-		private JobInstance jobInstance;
-		
-		public JobExecutionRowMapper() {
-		}
-		
-		public JobExecutionRowMapper(JobInstance jobInstance) {
-			this.jobInstance = jobInstance;
-		}
-		
-		public JobExecution mapRow(ResultSet rs, int rowNum) throws SQLException {
-			Long id = new Long(rs.getLong(1));
-			JobExecution jobExecution; 
-				
-			if(jobInstance ==  null){	
-				jobExecution = new JobExecution(id);
-			}
-			else{
-				jobExecution = new JobExecution(jobInstance, id);
-			}
-			
-			jobExecution.setStartTime(rs.getTimestamp(2));
-			jobExecution.setEndTime(rs.getTimestamp(3));
-			jobExecution.setStatus(BatchStatus.valueOf(rs.getString(4)));
-			jobExecution.setExitStatus(new ExitStatus("Y".equals(rs.getString(5)), rs.getString(6), rs.getString(7)));
-			jobExecution.setCreateTime(rs.getTimestamp(8));
-			jobExecution.setLastUpdated(rs.getTimestamp(9));
-			return jobExecution;
-		}
-
-	}
+	public ExecutionContext findExecutionContext(JobExecution jobExecution) {
+		return ecDao.getExecutionContext(jobExecution);
+	}
+
+	public void saveOrUpdateExecutionContext(JobExecution jobExecution) {
+		ecDao.saveOrUpdateExecutionContext(jobExecution);
+	}
+
+	public void setLobHandler(LobHandler lobHandler) {
+		this.lobHandler = lobHandler;
+	}
+
 }